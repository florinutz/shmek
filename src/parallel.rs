--- conflicted
+++ resolved
@@ -1,16 +1,7 @@
-<<<<<<< HEAD
 use crate::{get_file_priority, glob_to_regex, is_text_file, normalize_path, Result, YekConfig};
-use crossbeam_channel::bounded;
+use crossbeam::channel::bounded;
 use ignore::{WalkBuilder, WalkState};
-=======
-use crate::{
-    debug_file, get_file_priority, is_text_file, normalize_path, write_debug_to_file,
-    PriorityPattern, Result, YekConfig,
-};
-use crossbeam::channel::{bounded, Receiver, Sender};
-use ignore::WalkBuilder;
-use num_cpus::get;
->>>>>>> 6d610ba7
+use num_cpus;
 use regex::Regex;
 use std::{
     collections::HashSet,
@@ -151,7 +142,6 @@
         results.push(processed);
     }
 
-<<<<<<< HEAD
     // Wait for all threads
     for handle in handles {
         handle.join().unwrap()?;
@@ -160,66 +150,6 @@
     info!("Processed {} files in parallel", results.len());
 
     // Sort by priority (ascending) and file index (ascending)
-=======
-/// Collects files from directory respecting .gitignore and sorts by priority
-fn collect_files(
-    base_dir: &Path,
-    config: Option<&YekConfig>,
-    ignore_patterns: &[Regex],
-    priority_list: &[PriorityPattern],
-    recentness_boost: Option<&HashMap<String, i32>>,
-) -> Result<Vec<FileEntry>> {
-    let mut builder = WalkBuilder::new(base_dir);
-    builder
-        .follow_links(false)
-        .standard_filters(true)
-        .hidden(false)
-        .git_ignore(true)
-        .git_global(false)
-        .git_exclude(false)
-        .require_git(false);
-
-    let mut results = Vec::new();
-    let mut file_index = 0;
-
-    for entry in builder.build().flatten() {
-        if entry.file_type().is_some_and(|ft| ft.is_file()) {
-            let path = entry.path();
-            let rel_str = normalize_path(base_dir, path);
-
-            // Skip via our ignore regexes
-            if ignore_patterns.iter().any(|p| p.is_match(&rel_str)) {
-                debug!("Skipping {} - matched ignore pattern", rel_str);
-                continue;
-            }
-
-            // Skip .gitignore files
-            if path.file_name().is_some_and(|f| f == ".gitignore") {
-                debug!("Skipping .gitignore file");
-                continue;
-            }
-
-            // Skip binary files
-            let user_bin_exts = config
-                .as_ref()
-                .map(|c| c.binary_extensions.as_slice())
-                .unwrap_or(&[]);
-            if !is_text_file(path, user_bin_exts) {
-                debug!("Skipping binary file: {}", rel_str);
-                continue;
-            }
-
-            results.push(FileEntry {
-                path: path.to_path_buf(),
-                priority: get_file_priority(&rel_str, ignore_patterns, priority_list),
-                file_index,
-            });
-            file_index += 1;
-        }
-    }
-
-    // Sort by priority (ascending) so higher priority files come last
->>>>>>> 6d610ba7
     results.sort_by(|a, b| {
         a.priority
             .cmp(&b.priority)
